--- conflicted
+++ resolved
@@ -1,35 +1,14 @@
 package com.bumptech.glide.presenter.target;
 
-import android.content.Context;
 import android.graphics.Bitmap;
 import android.graphics.drawable.Drawable;
-import android.util.Log;
-import android.view.Display;
-import android.view.View;
-import android.view.ViewTreeObserver;
-import android.view.WindowManager;
-import android.view.animation.Animation;
 import android.widget.ImageView;
-
-import java.lang.ref.WeakReference;
-
-import java.lang.ref.WeakReference;
-
-import static android.view.ViewGroup.LayoutParams;
 
 /**
  * A target wrapping an ImageView. Obtains the runtime dimensions of the ImageView.
  */
-<<<<<<< HEAD
 public class ImageViewTarget extends ViewTarget<ImageView> {
     private final ImageView view;
-=======
-public class ImageViewTarget implements Target {
-    private static final String TAG = "ImageViewTarget";
-    private final ImageView imageView;
-    private final SizeDeterminer sizeDeterminer;
-    private ImagePresenter imagePresenter;
->>>>>>> a55e2011
 
     public ImageViewTarget(ImageView view) {
         super(view);
@@ -43,147 +22,6 @@
 
     @Override
     public void setPlaceholder(Drawable placeholder) {
-<<<<<<< HEAD
         view.setImageDrawable(placeholder);
-=======
-        imageView.setImageDrawable(placeholder);
-    }
-
-    @Override
-    public void getSize(SizeReadyCallback cb) {
-        sizeDeterminer.getSize(cb);
-    }
-
-    @Override
-    public void startAnimation(Animation animation) {
-        imageView.clearAnimation();
-
-        imageView.startAnimation(animation);
-    }
-
-    @Override
-    public void setImagePresenter(ImagePresenter imagePresenter) {
-        this.imagePresenter = imagePresenter;
-    }
-
-    @Override
-    public ImagePresenter getImagePresenter() {
-        return imagePresenter;
-    }
-
-    @Override
-    public int hashCode() {
-        return imageView.hashCode();
-    }
-
-    @Override
-    public boolean equals(Object o) {
-        if (o == null) {
-            return false;
-        } else if (!(o instanceof ImageViewTarget)) {
-            return false;
-        }
-        ImageViewTarget other = (ImageViewTarget) o;
-        return imageView.equals(other.imageView);
-    }
-
-    private static class SizeDeterminer {
-        private final View view;
-        private SizeReadyCallback cb;
-        private SizeDeterminerLayoutListener layoutListener;
-
-        private void checkCurrentDimens() {
-            if (cb == null) return;
-
-            boolean calledCallback = true;
-            LayoutParams layoutParams = view.getLayoutParams();
-            if (isViewSizeValid()) {
-                cb.onSizeReady(view.getWidth(), view.getHeight());
-            } else if (isLayoutParamsSizeValid()) {
-                cb.onSizeReady(layoutParams.width, layoutParams.height);
-            } else {
-                calledCallback = false;
-            }
-
-            if (calledCallback) {
-                cb = null;
-                // Keep a reference to the layout listener and remove it here
-                // rather than having the observer remove itself because the observer
-                // we add the listener to will be almost immediately merged into
-                // another observer and will therefore never be alive. If we instead
-                // keep a reference to the listener and remove it here, we get the
-                // current view tree observer and should succeed.
-                ViewTreeObserver observer = view.getViewTreeObserver();
-                if (observer.isAlive()) {
-                    observer.removeGlobalOnLayoutListener(layoutListener);
-                }
-            }
-        }
-
-        public SizeDeterminer(View view) {
-            this.view = view;
-        }
-
-        public void getSize(SizeReadyCallback cb) {
-            this.cb = null;
-            LayoutParams layoutParams = view.getLayoutParams();
-            if (isViewSizeValid()) {
-                cb.onSizeReady(view.getWidth(), view.getHeight());
-            } else if (isLayoutParamsSizeValid()) {
-                cb.onSizeReady(layoutParams.width, layoutParams.height);
-            } else if (isUsingWrapContent()) {
-                WindowManager windowManager =
-                        (WindowManager) view.getContext().getSystemService(Context.WINDOW_SERVICE);
-                Display display = windowManager.getDefaultDisplay();
-                final int width = display.getWidth();
-                final int height = display.getHeight();
-                if (Log.isLoggable(TAG, Log.WARN)) {
-                    Log.w(TAG, "Trying to load image into ImageView using WRAP_CONTENT, defaulting to screen" +
-                            " dimensions: [" + width + "x" + height + "]. Give the view an actual width and height " +
-                            " for better performance.");
-                }
-                cb.onSizeReady(display.getWidth(), display.getHeight());
-            } else {
-                this.cb = cb;
-                final ViewTreeObserver observer = view.getViewTreeObserver();
-                layoutListener = new SizeDeterminerLayoutListener(this);
-                observer.addOnGlobalLayoutListener(layoutListener);
-            }
-        }
-
-        private boolean isViewSizeValid() {
-            return view.getWidth() > 0 && view.getHeight() > 0;
-        }
-
-        private boolean isUsingWrapContent() {
-            final LayoutParams layoutParams = view.getLayoutParams();
-            return layoutParams != null && (layoutParams.width == LayoutParams.WRAP_CONTENT
-                    || layoutParams.height == LayoutParams.WRAP_CONTENT);
-        }
-
-        private boolean isLayoutParamsSizeValid() {
-            final LayoutParams layoutParams = view.getLayoutParams();
-            return layoutParams != null && (layoutParams.width > 0 && layoutParams.height > 0);
-        }
-
-        private static class SizeDeterminerLayoutListener implements ViewTreeObserver.OnGlobalLayoutListener {
-            private final WeakReference<SizeDeterminer> sizeDeterminerRef;
-
-            public SizeDeterminerLayoutListener(SizeDeterminer sizeDeterminer) {
-                sizeDeterminerRef = new WeakReference<SizeDeterminer>(sizeDeterminer);
-            }
-
-            @Override
-            public void onGlobalLayout() {
-                if (Log.isLoggable(TAG, Log.VERBOSE)) {
-                    Log.v(TAG, "OnGlobalLayoutListener called listener=" + this);
-                }
-                SizeDeterminer sizeDeterminer = sizeDeterminerRef.get();
-                if (sizeDeterminer != null) {
-                    sizeDeterminer.checkCurrentDimens();
-                }
-            }
-        }
->>>>>>> a55e2011
     }
 }