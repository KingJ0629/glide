package com.bumptech.glide.load.engine;

import com.bumptech.glide.load.Key;
import com.bumptech.glide.load.Options;
import com.bumptech.glide.load.Transformation;
import com.bumptech.glide.util.Preconditions;

import java.security.MessageDigest;
import java.util.Map;

/**
 * An in memory only cache key used to multiplex loads.
 */
class EngineKey implements Key {
<<<<<<< HEAD
    private static final String EMPTY_LOG_STRING = "";
    private final String id;
    private final int width;
    private final int height;
    private final ResourceDecoder cacheDecoder;
    private final ResourceDecoder decoder;
    private final Transformation transformation;
    private final ResourceEncoder encoder;
    private final ResourceTranscoder transcoder;
    private final Encoder sourceEncoder;
    private final Key signature;
    private String stringKey;
    private int hashCode;
    private Key originalKey;
=======
  private final Object model;
  private final int width;
  private final int height;
  private final Class<?> resourceClass;
  private final Class<?> transcodeClass;
  private final Key signature;
  private final Map<Class<?>, Transformation<?>> transformations;
  private final Options options;
  private int hashCode;
>>>>>>> 7e0f8734

  public EngineKey(Object model, Key signature, int width, int height,
      Map<Class<?>, Transformation<?>> transformations, Class<?> resourceClass,
      Class<?> transcodeClass, Options options) {
    this.model = Preconditions.checkNotNull(model);
    this.signature = Preconditions.checkNotNull(signature, "Signature must not be null");
    this.width = width;
    this.height = height;
    this.transformations = Preconditions.checkNotNull(transformations);
    this.resourceClass =
        Preconditions.checkNotNull(resourceClass, "Resource class must not be null");
    this.transcodeClass =
        Preconditions.checkNotNull(transcodeClass, "Transcode class must not be null");
    this.options = Preconditions.checkNotNull(options);
  }

  @Override
  public boolean equals(Object o) {
    if (o instanceof EngineKey) {
      EngineKey other = (EngineKey) o;
      return model.equals(other.model)
          && signature.equals(other.signature)
          && height == other.height
          && width == other.width
          && transformations.equals(other.transformations)
          && resourceClass.equals(other.resourceClass)
          && transcodeClass.equals(other.transcodeClass)
          && options.equals(other.options);
    }
    return false;
  }

  @Override
  public int hashCode() {
    if (hashCode == 0) {
      hashCode = model.hashCode();
      hashCode = 31 * hashCode + signature.hashCode();
      hashCode = 31 * hashCode + width;
      hashCode = 31 * hashCode + height;
      hashCode = 31 * hashCode + transformations.hashCode();
      hashCode = 31 * hashCode + resourceClass.hashCode();
      hashCode = 31 * hashCode + transcodeClass.hashCode();
      hashCode = 31 * hashCode + options.hashCode();
    }
    return hashCode;
  }

  @Override
  public String toString() {
    return "EngineKey{"
        + "model=" + model
        + ", width=" + width
        + ", height=" + height
        + ", resourceClass=" + resourceClass
        + ", transcodeClass=" + transcodeClass
        + ", signature=" + signature
        + ", hashCode=" + hashCode
        + ", transformations=" + transformations
        + ", options=" + options
        + '}';
  }

<<<<<<< HEAD
    @Override
    public String toString() {
        if (stringKey == null) {
            stringKey = new StringBuilder()
                .append("EngineKey{")
                .append(id)
                .append('+')
                .append(signature)
                .append("+[")
                .append(width)
                .append('x')
                .append(height)
                .append("]+")
                .append('\'')
                .append(cacheDecoder   != null ? cacheDecoder  .getId() : EMPTY_LOG_STRING)
                .append('\'')
                .append('+')
                .append('\'')
                .append(decoder        != null ? decoder       .getId() : EMPTY_LOG_STRING)
                .append('\'')
                .append('+')
                .append('\'')
                .append(transformation != null ? transformation.getId() : EMPTY_LOG_STRING)
                .append('\'')
                .append('+')
                .append('\'')
                .append(encoder        != null ? encoder       .getId() : EMPTY_LOG_STRING)
                .append('\'')
                .append('+')
                .append('\'')
                .append(transcoder     != null ? transcoder    .getId() : EMPTY_LOG_STRING)
                .append('\'')
                .append('+')
                .append('\'')
                .append(sourceEncoder  != null ? sourceEncoder .getId() : EMPTY_LOG_STRING)
                .append('\'')
                .append('}')
                .toString();
        }
        return stringKey;
    }

    @Override
    public void updateDiskCacheKey(MessageDigest messageDigest) throws UnsupportedEncodingException {
        byte[] dimensions = ByteBuffer.allocate(8)
                .putInt(width)
                .putInt(height)
                .array();
        signature.updateDiskCacheKey(messageDigest);
        messageDigest.update(id.getBytes(STRING_CHARSET_NAME));
        messageDigest.update(dimensions);
        messageDigest.update((cacheDecoder   != null ? cacheDecoder  .getId() : "").getBytes(STRING_CHARSET_NAME));
        messageDigest.update((decoder        != null ? decoder       .getId() : "").getBytes(STRING_CHARSET_NAME));
        messageDigest.update((transformation != null ? transformation.getId() : "").getBytes(STRING_CHARSET_NAME));
        messageDigest.update((encoder        != null ? encoder       .getId() : "").getBytes(STRING_CHARSET_NAME));
        // The Transcoder is not included in the disk cache key because its result is not cached.
        messageDigest.update((sourceEncoder  != null ? sourceEncoder .getId() : "").getBytes(STRING_CHARSET_NAME));
    }
=======
  @Override
  public void updateDiskCacheKey(MessageDigest messageDigest) {
    throw new UnsupportedOperationException();
  }
>>>>>>> 7e0f8734
}<|MERGE_RESOLUTION|>--- conflicted
+++ resolved
@@ -12,22 +12,6 @@
  * An in memory only cache key used to multiplex loads.
  */
 class EngineKey implements Key {
-<<<<<<< HEAD
-    private static final String EMPTY_LOG_STRING = "";
-    private final String id;
-    private final int width;
-    private final int height;
-    private final ResourceDecoder cacheDecoder;
-    private final ResourceDecoder decoder;
-    private final Transformation transformation;
-    private final ResourceEncoder encoder;
-    private final ResourceTranscoder transcoder;
-    private final Encoder sourceEncoder;
-    private final Key signature;
-    private String stringKey;
-    private int hashCode;
-    private Key originalKey;
-=======
   private final Object model;
   private final int width;
   private final int height;
@@ -37,7 +21,6 @@
   private final Map<Class<?>, Transformation<?>> transformations;
   private final Options options;
   private int hashCode;
->>>>>>> 7e0f8734
 
   public EngineKey(Object model, Key signature, int width, int height,
       Map<Class<?>, Transformation<?>> transformations, Class<?> resourceClass,
@@ -100,69 +83,8 @@
         + '}';
   }
 
-<<<<<<< HEAD
-    @Override
-    public String toString() {
-        if (stringKey == null) {
-            stringKey = new StringBuilder()
-                .append("EngineKey{")
-                .append(id)
-                .append('+')
-                .append(signature)
-                .append("+[")
-                .append(width)
-                .append('x')
-                .append(height)
-                .append("]+")
-                .append('\'')
-                .append(cacheDecoder   != null ? cacheDecoder  .getId() : EMPTY_LOG_STRING)
-                .append('\'')
-                .append('+')
-                .append('\'')
-                .append(decoder        != null ? decoder       .getId() : EMPTY_LOG_STRING)
-                .append('\'')
-                .append('+')
-                .append('\'')
-                .append(transformation != null ? transformation.getId() : EMPTY_LOG_STRING)
-                .append('\'')
-                .append('+')
-                .append('\'')
-                .append(encoder        != null ? encoder       .getId() : EMPTY_LOG_STRING)
-                .append('\'')
-                .append('+')
-                .append('\'')
-                .append(transcoder     != null ? transcoder    .getId() : EMPTY_LOG_STRING)
-                .append('\'')
-                .append('+')
-                .append('\'')
-                .append(sourceEncoder  != null ? sourceEncoder .getId() : EMPTY_LOG_STRING)
-                .append('\'')
-                .append('}')
-                .toString();
-        }
-        return stringKey;
-    }
-
-    @Override
-    public void updateDiskCacheKey(MessageDigest messageDigest) throws UnsupportedEncodingException {
-        byte[] dimensions = ByteBuffer.allocate(8)
-                .putInt(width)
-                .putInt(height)
-                .array();
-        signature.updateDiskCacheKey(messageDigest);
-        messageDigest.update(id.getBytes(STRING_CHARSET_NAME));
-        messageDigest.update(dimensions);
-        messageDigest.update((cacheDecoder   != null ? cacheDecoder  .getId() : "").getBytes(STRING_CHARSET_NAME));
-        messageDigest.update((decoder        != null ? decoder       .getId() : "").getBytes(STRING_CHARSET_NAME));
-        messageDigest.update((transformation != null ? transformation.getId() : "").getBytes(STRING_CHARSET_NAME));
-        messageDigest.update((encoder        != null ? encoder       .getId() : "").getBytes(STRING_CHARSET_NAME));
-        // The Transcoder is not included in the disk cache key because its result is not cached.
-        messageDigest.update((sourceEncoder  != null ? sourceEncoder .getId() : "").getBytes(STRING_CHARSET_NAME));
-    }
-=======
   @Override
   public void updateDiskCacheKey(MessageDigest messageDigest) {
     throw new UnsupportedOperationException();
   }
->>>>>>> 7e0f8734
 }