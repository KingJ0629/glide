package com.bumptech.glide.load.engine.cache;

import android.content.Context;

import java.io.File;

/**
 * Creates an {@link com.bumptech.glide.disklrucache.DiskLruCache} based disk cache in the internal
 * disk cache directory.
 */
<<<<<<< HEAD
public final class InternalCacheDiskCacheFactory extends DiskLruCacheFactory {

    public InternalCacheDiskCacheFactory(Context context) {
        this(context, DiskCache.Factory.DEFAULT_DISK_CACHE_DIR, DiskCache.Factory.DEFAULT_DISK_CACHE_SIZE);
    }

    public InternalCacheDiskCacheFactory(Context context, int diskCacheSize) {
        this(context, DiskCache.Factory.DEFAULT_DISK_CACHE_DIR, diskCacheSize);
    }

    public InternalCacheDiskCacheFactory(final Context context, final String diskCacheName, int diskCacheSize) {
        super(new CacheDirectoryGetter() {
            @Override
            public File getCacheDirectory() {
                File cacheDirectory = context.getCacheDir();
                if (cacheDirectory == null) {
                    return null;
                }
                if (diskCacheName != null) {
                    return new File(cacheDirectory, diskCacheName);
                }
                return cacheDirectory;
            }
        }, diskCacheSize);
=======
public final class InternalCacheDiskCacheFactory implements DiskCache.Factory {
  private final Context context;
  private final String diskCacheName;
  private final int diskCacheSize;

  public InternalCacheDiskCacheFactory(Context context, int diskCacheSize) {
    this(context, null /*diskCacheName*/, diskCacheSize);
  }

  public InternalCacheDiskCacheFactory(Context context, String diskCacheName, int diskCacheSize) {
    this.context = context;
    this.diskCacheName = diskCacheName;
    this.diskCacheSize = diskCacheSize;
  }

  @Override
  public DiskCache build() {
    DiskCache diskCache = null;
    final File cacheDir;

    if (diskCacheName != null) {
      cacheDir = Glide.getPhotoCacheDir(context, diskCacheName);
    } else {
      cacheDir = Glide.getPhotoCacheDir(context);
    }

    if (cacheDir != null) {
      diskCache = DiskLruCacheWrapper.get(cacheDir, diskCacheSize);
    }

    if (diskCache == null) {
      diskCache = new DiskCacheAdapter();
>>>>>>> 7e0f8734
    }
    return diskCache;
  }
}<|MERGE_RESOLUTION|>--- conflicted
+++ resolved
@@ -8,66 +8,31 @@
  * Creates an {@link com.bumptech.glide.disklrucache.DiskLruCache} based disk cache in the internal
  * disk cache directory.
  */
-<<<<<<< HEAD
 public final class InternalCacheDiskCacheFactory extends DiskLruCacheFactory {
 
-    public InternalCacheDiskCacheFactory(Context context) {
-        this(context, DiskCache.Factory.DEFAULT_DISK_CACHE_DIR, DiskCache.Factory.DEFAULT_DISK_CACHE_SIZE);
-    }
-
-    public InternalCacheDiskCacheFactory(Context context, int diskCacheSize) {
-        this(context, DiskCache.Factory.DEFAULT_DISK_CACHE_DIR, diskCacheSize);
-    }
-
-    public InternalCacheDiskCacheFactory(final Context context, final String diskCacheName, int diskCacheSize) {
-        super(new CacheDirectoryGetter() {
-            @Override
-            public File getCacheDirectory() {
-                File cacheDirectory = context.getCacheDir();
-                if (cacheDirectory == null) {
-                    return null;
-                }
-                if (diskCacheName != null) {
-                    return new File(cacheDirectory, diskCacheName);
-                }
-                return cacheDirectory;
-            }
-        }, diskCacheSize);
-=======
-public final class InternalCacheDiskCacheFactory implements DiskCache.Factory {
-  private final Context context;
-  private final String diskCacheName;
-  private final int diskCacheSize;
+  public InternalCacheDiskCacheFactory(Context context) {
+    this(context, DiskCache.Factory.DEFAULT_DISK_CACHE_DIR,
+        DiskCache.Factory.DEFAULT_DISK_CACHE_SIZE);
+  }
 
   public InternalCacheDiskCacheFactory(Context context, int diskCacheSize) {
-    this(context, null /*diskCacheName*/, diskCacheSize);
+    this(context, DiskCache.Factory.DEFAULT_DISK_CACHE_DIR, diskCacheSize);
   }
 
-  public InternalCacheDiskCacheFactory(Context context, String diskCacheName, int diskCacheSize) {
-    this.context = context;
-    this.diskCacheName = diskCacheName;
-    this.diskCacheSize = diskCacheSize;
-  }
-
-  @Override
-  public DiskCache build() {
-    DiskCache diskCache = null;
-    final File cacheDir;
-
-    if (diskCacheName != null) {
-      cacheDir = Glide.getPhotoCacheDir(context, diskCacheName);
-    } else {
-      cacheDir = Glide.getPhotoCacheDir(context);
-    }
-
-    if (cacheDir != null) {
-      diskCache = DiskLruCacheWrapper.get(cacheDir, diskCacheSize);
-    }
-
-    if (diskCache == null) {
-      diskCache = new DiskCacheAdapter();
->>>>>>> 7e0f8734
-    }
-    return diskCache;
+  public InternalCacheDiskCacheFactory(final Context context, final String diskCacheName,
+      int diskCacheSize) {
+    super(new CacheDirectoryGetter() {
+      @Override
+      public File getCacheDirectory() {
+        File cacheDirectory = context.getCacheDir();
+        if (cacheDirectory == null) {
+          return null;
+        }
+        if (diskCacheName != null) {
+          return new File(cacheDirectory, diskCacheName);
+        }
+        return cacheDirectory;
+      }
+    }, diskCacheSize);
   }
 }